--- conflicted
+++ resolved
@@ -32,15 +32,9 @@
         # Overwrites base class `_vectors`
         self._vectors = torch.as_tensor(eigensys.vectors)
 
-<<<<<<< HEAD
         self._normalized_ratios = torch.as_tensor(
             (1 - eigensys.min_value /
              eigensys.values) / eigensys.values) / eigensys.vectors.shape[0]
-=======
-        self._normalized_ratios = (1 - eigensys.min_value / eigensys.values) / eigensys.values /eigensys.vectors.shape[0]
-
-
->>>>>>> fdefd9c5
 
     @property
     def beta(self) -> float:
