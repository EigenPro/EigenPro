"""Optimizer class and utility functions for EigenPro iteration."""
import torch
from .models.base import KernelMachine
from .preconditioner import Preconditioner

import ipdb

class EigenPro:
    """EigenPro optimizer for kernel machines.

    Args:
        model (KernelMachine): A KernelMachine instance.
        threshold_index (int): An index used for thresholding.
        data_preconditioner (Preconditioner): Preconditioner instance that contains a
            top kernel eigensystem for correcting the gradient for data.
        model_preconditioner (Preconditioner): Preconditioner instance that contains a
            top kernel eigensystem for correcting the gradient for the projection

    Attributes:
        model (KernelMachine): A KernelMachine instance.
        precon (Preconditioner): A Preconditioner instance.
        _threshold_index (int): An index used for thresholding.
    """

    def __init__(self,
                 model: KernelMachine,
                 threshold_index: int,
                 data_preconditioner: Preconditioner,
                 model_preconditioner: Preconditioner,
                 kz_xs_evecs:torch.tensor = None,
                 dtype=torch.float32,
                 accumulated_gradients:bool = False,) -> None:
        """Initialize the EigenPro optimizer."""

        self.dtype = dtype
        self._model = model
        self._threshold_index = threshold_index
        self.data_preconditioner  = data_preconditioner
        self.model_preconditioner = model_preconditioner

        if accumulated_gradients:
            self.grad_accumulation = 0
            if kz_xs_evecs == None:
                raise NotImplementedError
            else:
                self.k_centers_nystroms_mult_eigenvecs = kz_xs_evecs
        else:
            self.grad_accumulation = None

        #### adding nystrom samples to the model
        self._model.add_centers(data_preconditioner.centers.to(dtype), None,nystrom_centers = True)



    @property
    def model(self) -> KernelMachine:
        """Gets the active model (for training).

        Returns:
            KernelMachine: The active model.
        """
        return self._model


    def step(self,
             batch_x: torch.Tensor,
             batch_y: torch.Tensor,
             batch_ids: torch.Tensor,
             gpu_ind = 0,
             projection:bool=False) -> None:
        """Performs a single optimization step.

        Args:
            batch_x (torch.Tensor): Batch of input features.
            batch_y (torch.Tensor): Batch of target values.
            batch_ids (torch.Tensor): Batch of sample indices.
            projection (bool): projection mode
        """


        batch_p = self.model.forward(batch_x,projection=projection)
<<<<<<< HEAD
        grad = batch_p - batch_y.to(self.dtype).to(batch_p.device) ## gradient in function space K(bathc,.) (f-y)
=======
        base_device = batch_p.device
        grad = batch_p - batch_y.to(self.type).to(base_device) ## gradient in function space K(bathc,.) (f-y)
>>>>>>> 58e13860
        batch_size = batch_x.shape[0]


        if projection:
            lr = self.model_preconditioner.scaled_learning_rate(batch_size)
            deltap, delta = self.model_preconditioner.delta(batch_x.to(grad.device).to(self.dtype), grad)
        else:
            lr = self.data_preconditioner.scaled_learning_rate(batch_size)
            deltap, delta = self.data_preconditioner.delta(batch_x.to(grad.device).to(self.dtype), grad.to(self.dtype))

<<<<<<< HEAD
        if self.grad_accumulation is None or projection:
            self.model.update_by_index(batch_ids, -lr*grad, projection=projection)
=======

        if self.grad_accumulation is None:# or projection:
            self.model.update_by_index(batch_ids, -lr *grad)#,projection=projection )

        elif projection:
            self.model.update_projection(batch_ids, -lr *grad,gpu_index=gpu_ind)

>>>>>>> 58e13860
        else:
            k_centers_batch_all = self.model.lru.get('k_centers_batch')
            self.model.lru.cache.clear()
            kgrads = []
            for k in k_centers_batch_all:
<<<<<<< HEAD
                kgrads.append(k @ grad.to(k.device).to(k.dtype))
=======
                kgrads.append((k @ grad.to(k.device)).to(base_device))
>>>>>>> 58e13860
            k_centers_batch_grad = torch.cat(kgrads)  ##  K(bathc,Z) (f-y)

            self.grad_accumulation = self.grad_accumulation - lr*\
                                     ( k_centers_batch_grad -
                                       (self.k_centers_nystroms_mult_eigenvecs @
                                        deltap) )

            self.model.add_centers(batch_x, -lr*grad)
            # print(f'used capacity:{self.model.shard_kms[0].used_capacity}')
            del k_centers_batch_grad, kgrads, k_centers_batch_all,batch_y





        self.model.update_by_index(None,lr*delta, nystrom_update=True,projection=projection)

        del grad, batch_x, batch_p, deltap, delta
        if torch.cuda.is_available():
            torch.cuda.synchronize()
            torch.cuda.empty_cache()

    def reset(self):
        """Reset the gradient accumulation
        Args:
            None
        return:
            None
        """
        self.grad_accumulation = 0
<|MERGE_RESOLUTION|>--- conflicted
+++ resolved
@@ -79,12 +79,12 @@
 
 
         batch_p = self.model.forward(batch_x,projection=projection)
-<<<<<<< HEAD
-        grad = batch_p - batch_y.to(self.dtype).to(batch_p.device) ## gradient in function space K(bathc,.) (f-y)
-=======
+#<<<<<<< HEAD
+#        grad = batch_p - batch_y.to(self.dtype).to(batch_p.device) ## gradient in function space K(bathc,.) (f-y)
+#=======
         base_device = batch_p.device
         grad = batch_p - batch_y.to(self.type).to(base_device) ## gradient in function space K(bathc,.) (f-y)
->>>>>>> 58e13860
+#>>>>>>> multi_gpu
         batch_size = batch_x.shape[0]
 
 
@@ -95,28 +95,28 @@
             lr = self.data_preconditioner.scaled_learning_rate(batch_size)
             deltap, delta = self.data_preconditioner.delta(batch_x.to(grad.device).to(self.dtype), grad.to(self.dtype))
 
-<<<<<<< HEAD
-        if self.grad_accumulation is None or projection:
-            self.model.update_by_index(batch_ids, -lr*grad, projection=projection)
-=======
+#<<<<<<< HEAD
+#        if self.grad_accumulation is None or projection:
+#            self.model.update_by_index(batch_ids, -lr*grad, projection=projection)
+#=======
 
         if self.grad_accumulation is None:# or projection:
             self.model.update_by_index(batch_ids, -lr *grad)#,projection=projection )
 
         elif projection:
-            self.model.update_projection(batch_ids, -lr *grad,gpu_index=gpu_ind)
+            self.model.update_projection(batch_ids, -lr *grad, gpu_index=gpu_ind)
 
->>>>>>> 58e13860
+#>>>>>>> multi_gpu
         else:
             k_centers_batch_all = self.model.lru.get('k_centers_batch')
             self.model.lru.cache.clear()
             kgrads = []
             for k in k_centers_batch_all:
-<<<<<<< HEAD
-                kgrads.append(k @ grad.to(k.device).to(k.dtype))
-=======
+#<<<<<<< HEAD
+#                kgrads.append(k @ grad.to(k.device).to(k.dtype))
+#=======
                 kgrads.append((k @ grad.to(k.device)).to(base_device))
->>>>>>> 58e13860
+#>>>>>>> multi_gpu
             k_centers_batch_grad = torch.cat(kgrads)  ##  K(bathc,Z) (f-y)
 
             self.grad_accumulation = self.grad_accumulation - lr*\
